--- conflicted
+++ resolved
@@ -275,14 +275,6 @@
 
         return y_vals
 
-<<<<<<< HEAD
-    def _calc_y_double(self, sample):
-        y_val = sample.reward
-        if not sample.is_terminal:
-            a = np.argmax(self.sess.run(self.q_values_online, feed_dict={self.state_online: sample.next_state}))
-            y_val += self.gamma * self.sess.run(self.q_values_target, feed_dict={self.state_target: sample.next_state})[
-                                  :, a]
-=======
     def _calc_y_double(self, next_states, rewards, not_terminal):
         y_vals = rewards
 
@@ -295,7 +287,6 @@
         added_vals = temp[np.arange(self.batch_size), a]
 
         y_vals[not_terminal] += added_vals[not_terminal]
->>>>>>> e2999612
 
         return y_vals
 
